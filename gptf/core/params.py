--- conflicted
+++ resolved
@@ -1519,18 +1519,12 @@
                 if name in wrapped_args and binding.arguments[name] is not None:
                     np_arg = np.asarray(binding.arguments[name])
                     specs[name] = PlaceholderSpec(np_arg.dtype, np_arg.shape)
-<<<<<<< HEAD
-            for k in kwarg_specs:
-                kwarg_specs[k] = PlaceholderSpec(*kwarg_specs[k])
-            specs.update(kwarg_specs)
-=======
 
             unbound_specs = arg_specs.copy()
             unbound_specs.update(kwarg_specs)
             specs.update(_bind_specs(
                 wrapped_args, binding.arguments, unbound_specs
             ))
->>>>>>> 716bd7cb
 
             # Set up placeholder cache
             ph_cache = '_autoflow__{}'.format(method.__name__)
